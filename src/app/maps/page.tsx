'use client';

import React, { useState, useEffect, useRef, useCallback } from 'react';
import { useRouter } from 'next/navigation';
import { getCurrentUser } from '../../lib/auth';
import BackToMainButton from '../../components/BackToMainButton';
import AustralianMap, { AustralianMapRef } from '../../components/AustralianMap';
import MapSearchBar from '../../components/MapSearchBar';
import MapSettings from '../../components/MapSettings';
import DataLayers from '../../components/DataLayers';
import ActiveLayers from '../../components/ActiveLayers';
import SavedSearches, { SavedSearchesRef } from '../../components/SavedSearches';
import TopBottomPanel from '../../components/TopBottomPanel';
import FacilityDetailsModal from '../../components/FacilityDetailsModal';
import FacilityTable from '../../components/FacilityTable';
import { RankedSA2Data } from '../../components/HeatmapDataService';
import { getLocationByName } from '../../lib/mapSearchService';
import { Map, Settings, User, Menu, BarChart3, ChevronDown, ChevronUp } from 'lucide-react';
import MapLoadingCoordinator from '../../components/MapLoadingCoordinator';

interface UserData {
  email: string;
  name: string;
  id: string;
}

interface FacilityTypes {
  residential: boolean;
  multipurpose_others: boolean;
  home: boolean;
  retirement: boolean;
}

export interface FacilityData {
  OBJECTID: number;
  Service_Name: string;
  Physical_Address: string;
  Physical_Suburb: string;
  Physical_State: string;
  Physical_Post_Code: number;
  Care_Type: string;
  Residential_Places: number | null;
  Home_Care_Places: number | null;
  Home_Care_Max_Places: number | null;
  Restorative_Care_Places: number | null;
  Provider_Name: string;
  Organisation_Type: string;
  ABS_Remoteness: string;
  Phone?: string;
  Email?: string;
  Website?: string;
  Latitude: number;
  Longitude: number;
  F2019_Aged_Care_Planning_Region: string;
  F2016_SA2_Name: string;
  F2016_SA3_Name: string;
  F2016_LGA_Name: string;
  facilityType: 'residential' | 'multipurpose_others' | 'home' | 'retirement';
}

type GeoLayerType = 'sa2' | 'sa3' | 'sa4' | 'lga' | 'postcode' | 'locality' | 'acpr' | 'mmm';
type MapStyleType = 'basic' | 'topo' | 'satellite' | 'terrain' | 'streets';

export default function MapsPage() {
  const [user, setUser] = useState<UserData | null>(null);
  const [isLoading, setIsLoading] = useState(true);
  const [sidebarCollapsed, setSidebarCollapsed] = useState(false);
  
  // Facility types state (keeping for backwards compatibility)
  const [facilityTypes, setFacilityTypes] = useState<FacilityTypes>({
    residential: true,
    multipurpose_others: true,
    home: true,
    retirement: true
  });
  const [selectedGeoLayer, setSelectedGeoLayer] = useState<GeoLayerType>('sa2');
  const [selectedMapStyle, setSelectedMapStyle] = useState<MapStyleType>('basic');
  
  // Track highlighted features from the map
  const [highlightedFeature, setHighlightedFeature] = useState<string | null>(null);
  const [highlightedFeatureName, setHighlightedFeatureName] = useState<string | null>(null);
  
  // Map navigation state
  const [mapNavigation, setMapNavigation] = useState<{
    center?: [number, number];
    bounds?: [number, number, number, number];
    zoom?: number;
    searchResult?: any;
  } | null>(null);
  
  // Track the currently showing search
  const [currentlyShowing, setCurrentlyShowing] = useState<string>('');
  
  // Track preload state from map
  const [preloadingData, setPreloadingData] = useState(false);
  const [preloadProgress, setPreloadProgress] = useState({ current: 0, total: 0 });
  const [stylesPreloaded, setStylesPreloaded] = useState(false);
  const [stylePreloadProgress, setStylePreloadProgress] = useState({ current: 0, total: 5 });
  
  // ✅ NEW: Enhanced radius feature with multiple distance options
  type RadiusType = 'off' | 'urban' | 'suburban' | 'rural';
  const [radiusType, setRadiusType] = useState<RadiusType>('urban');

<<<<<<< HEAD
  // ✅ NEW: Facility loading spinner state
  const [facilitySpinnerVisible, setFacilitySpinnerVisible] = useState(false);
  
  // ✅ NEW: Track initial load completion to prevent spinner during page load
  const [initialLoadComplete, setInitialLoadComplete] = useState(false);
=======

>>>>>>> 5e4350e1

  // Radius distance mapping
  const getRadiusDistance = (type: RadiusType): number => {
    const mapping = { off: 0, urban: 20, suburban: 30, rural: 60 };
    return mapping[type];
  };
  
  // Facility Table state
  const [tableVisible, setTableVisible] = useState(false);
  const [selectedFacilities, setSelectedFacilities] = useState<FacilityData[]>([]);
  const [tableLoading, setTableLoading] = useState(false);
  
  // Heatmap state with default selection (data preloaded but UI starts minimal)
  const [heatmapVisible, setHeatmapVisible] = useState(true); // Default to visible
  const [heatmapDataType, setHeatmapDataType] = useState<'healthcare' | 'demographics' | 'economics' | 'health-statistics'>('healthcare'); // Default to healthcare
  const [heatmapCategory, setHeatmapCategory] = useState<string>('Commonwealth Home Support Program');
  const [heatmapSubcategory, setHeatmapSubcategory] = useState<string>('Number of Participants');
  const [selectedVariableName, setSelectedVariableName] = useState<string>('Commonwealth Home Support Program - Number of Participants');
  const [heatmapMinValue, setHeatmapMinValue] = useState<number | undefined>(undefined);
  const [heatmapMaxValue, setHeatmapMaxValue] = useState<number | undefined>(undefined);
  
  // Top/Bottom Panel state
  const [rankedData, setRankedData] = useState<RankedSA2Data | null>(null);
  const [topBottomPanelVisible, setTopBottomPanelVisible] = useState(false);
  
  // Data Layers state
  const [dataLayersExpanded, setDataLayersExpanded] = useState(false);
  

  
  // Flag to control when map highlights should update the search bar
  const shouldUpdateSearchFromHighlight = useRef<boolean>(true);
  
  // Loading completion state
  const [loadingComplete, setLoadingComplete] = useState(false);
  
  // Facility Details Modal state
  const [selectedFacility, setSelectedFacility] = useState<FacilityData | null>(null);
  const [facilityModalOpen, setFacilityModalOpen] = useState(false);
  
  // Close All Popups state
  const [openPopupsCount, setOpenPopupsCount] = useState(0);
  const [facilityBreakdown, setFacilityBreakdown] = useState<Record<string, number>>({});
  
  // Save All state - tracks if all open facilities are already saved
  const [allFacilitiesSaved, setAllFacilitiesSaved] = useState(false);
  
  // Save All loading state
  const [saveAllLoading, setSaveAllLoading] = useState(false);
  
  // Facility Counter state
  const [facilityCountsInViewport, setFacilityCountsInViewport] = useState<{
    residential: number;
    multipurpose_others: number;
    home: number;
    retirement: number;
    total: number;
    loading: boolean;
  }>({
    residential: 0,
    multipurpose_others: 0,
    home: 0,
    retirement: 0,
    total: 0,
    loading: true
  });
  
  // Facility Count collapsible state
  const [facilityCountExpanded, setFacilityCountExpanded] = useState(true);
  
  // Bulk Selection state
  const [bulkSelectionEnabled, setBulkSelectionEnabled] = useState(false);
  const [bulkSelectionTypes, setBulkSelectionTypes] = useState<FacilityTypes>({
    residential: true,
    multipurpose_others: true,
    home: true,
    retirement: true
  });

  // ✅ DEBUG: Log when bulkSelectionTypes changes (prop passed to AustralianMap as facilityTypes)
  useEffect(() => {
    console.log('🔄 PROP FLOW DEBUG: bulkSelectionTypes changed (will be passed as facilityTypes prop):', bulkSelectionTypes);
  }, [bulkSelectionTypes]);
  
  // Map reference for calling map methods
  const mapRef = useRef<AustralianMapRef>(null);
  const savedSearchesRef = useRef<SavedSearchesRef>(null);
  
  const router = useRouter();

  useEffect(() => {
    const loadUser = async () => {
      try {
        const currentUser = await getCurrentUser();
        
        if (!currentUser) {
          router.push('/auth/signin');
          return;
        }

        setUser({
          email: currentUser.email || '',
          name: currentUser.user_metadata?.full_name || currentUser.email?.split('@')[0] || 'User',
          id: currentUser.id
        });
      } catch (error) {
        console.error('Error loading user:', error);
        router.push('/auth/signin');
      } finally {
        setIsLoading(false);
      }
    };

    loadUser();
  }, [router]);

  // Handle URL parameters for direct facility links
  useEffect(() => {
    const urlParams = new URLSearchParams(window.location.search);
    const facilityId = urlParams.get('facility');
    
    if (facilityId && !facilityModalOpen) {
      // Load facility data and open modal
      loadFacilityById(facilityId);
    }
  }, [facilityModalOpen]);

  // Update popup count and facility breakdown for Close All button visibility
  useEffect(() => {
    const updatePopupCount = () => {
      if (mapRef.current) {
        const count = mapRef.current.getOpenPopupsCount();
        const breakdown = mapRef.current.getFacilityTypeBreakdown();
        setOpenPopupsCount(count);
        setFacilityBreakdown(breakdown);
      }
    };

    const interval = setInterval(updatePopupCount, 500);
    return () => clearInterval(interval);
  }, []);

  // Reset Save All state when popup count changes
  useEffect(() => {
    if (openPopupsCount === 0) {
      setAllFacilitiesSaved(false);
    }
  }, [openPopupsCount]);

  // Function to calculate selected facility count based on checked types
  const calculateSelectedFacilityCount = useCallback((counts: { residential: number; multipurpose_others: number; home: number; retirement: number }, types: FacilityTypes) => {
    let total = 0;
    if (types.residential) total += counts.residential || 0;
    if (types.multipurpose_others) total += counts.multipurpose_others || 0;
    if (types.home) total += counts.home || 0;
    if (types.retirement) total += counts.retirement || 0;
    return total;
  }, []);

  // Add facility counting functionality
  const updateFacilityCounts = useCallback(() => {
    if (!mapRef.current) {
      console.log('🔢 Cannot update facility counts - map not available');
      return;
    }

    console.log('🔢 Updating facility counts...');
    
    // Set loading state
    setFacilityCountsInViewport(prev => ({ ...prev, loading: true }));
    
    try {
      // Get current viewport bounds
      const bounds = mapRef.current.getBounds();
      if (!bounds) {
        console.log('🔢 Cannot get map bounds');
        setFacilityCountsInViewport(prev => ({ ...prev, loading: false }));
        return;
      }

      // Get all facilities
      const allFacilities = mapRef.current.getAllFacilities();
      console.log('🔢 Total facilities available:', allFacilities.length);

      // Filter facilities within viewport bounds
      const facilitiesInViewport = allFacilities.filter(facility => {
        const lat = facility.Latitude;
        const lng = facility.Longitude;
        
        // Validate coordinates
        if (!lat || !lng || isNaN(lat) || isNaN(lng)) {
          return false;
        }
        
        // Check if facility is within viewport bounds
        return (
          lng >= bounds.west && 
          lng <= bounds.east && 
          lat >= bounds.south && 
          lat <= bounds.north
        );
      });

      console.log('🔢 Facilities in viewport:', facilitiesInViewport.length);

      // Count by facility type
      const counts = facilitiesInViewport.reduce((acc, facility) => {
        const type = facility.facilityType;
        acc[type] = (acc[type] || 0) + 1;
        return acc;
      }, {} as Record<string, number>);

      // Calculate total
      const total = facilitiesInViewport.length;

      // Update state
      setFacilityCountsInViewport({
        residential: counts.residential || 0,
        multipurpose_others: counts.multipurpose_others || 0,
        home: counts.home || 0,
        retirement: counts.retirement || 0,
        total: total,
        loading: false
      });
      
      // Update bulk selection enabled state based on selected facility limit (not total)
      const selectedCount = calculateSelectedFacilityCount(
        { residential: counts.residential || 0, multipurpose_others: counts.multipurpose_others || 0, home: counts.home || 0, retirement: counts.retirement || 0 },
        bulkSelectionTypes
      );
      setBulkSelectionEnabled(selectedCount <= 100 && selectedCount > 0);

      console.log('🔢 Facility counts updated:', {
        residential: counts.residential || 0,
        multipurpose_others: counts.multipurpose_others || 0,
        home: counts.home || 0,
        retirement: counts.retirement || 0,
        total: total
      });

    } catch (error) {
      console.error('🔢 Error updating facility counts:', error);
      setFacilityCountsInViewport(prev => ({ ...prev, loading: false }));
    }
  }, []);

  // Register viewport change callback and initial count
  useEffect(() => {
    if (mapRef.current && loadingComplete) {
      console.log('🔢 Registering facility counting callback');
      
      // Register the callback with the map
      mapRef.current.onViewportChange(updateFacilityCounts);
      
      // Perform initial count after a short delay to ensure facilities are loaded
      setTimeout(() => {
        console.log('🔢 Performing initial facility count');
        updateFacilityCounts();
      }, 1000);
    }
  }, [loadingComplete, updateFacilityCounts]);

  // Update bulk selection enabled state when selection types change
  useEffect(() => {
    if (!facilityCountsInViewport.loading) {
      const selectedCount = calculateSelectedFacilityCount(
        { residential: facilityCountsInViewport.residential, multipurpose_others: facilityCountsInViewport.multipurpose_others, home: facilityCountsInViewport.home, retirement: facilityCountsInViewport.retirement },
        bulkSelectionTypes
      );
      setBulkSelectionEnabled(selectedCount <= 100 && selectedCount > 0);
    }
  }, [bulkSelectionTypes, facilityCountsInViewport, calculateSelectedFacilityCount]);

  // Function to load facility by ID and open modal
  const loadFacilityById = async (facilityId: string) => {
    try {
      const response = await fetch('/maps/healthcare.geojson');
      if (!response.ok) throw new Error('Failed to load facility data');
      
      const data = await response.json();
      const facility = data.features.find((f: any) => 
        f.properties.OBJECTID.toString() === facilityId
      );
      
      if (facility) {
        const facilityData: FacilityData = {
          ...facility.properties,
          facilityType: determineFacilityType(facility.properties.Care_Type)
        };
        
        setSelectedFacility(facilityData);
        setFacilityModalOpen(true);
      }
    } catch (error) {
      console.error('Error loading facility:', error);
    }
  };

  // Function to determine facility type from Care_Type
  const determineFacilityType = (careType: string): 'residential' | 'multipurpose_others' | 'home' | 'retirement' => {
    const careTypeMapping = {
      residential: ['Residential'],
      multipurpose_others: [
        'Multi-Purpose Service',
        'Transition Care',
        'Short-Term Restorative Care (STRC)',
        'National Aboriginal and Torres Strait Islander Aged Care Program', 
        'Innovative Pool'
      ],
      home: ['Home Care', 'Community Care'],
      retirement: ['Retirement', 'Retirement Living', 'Retirement Village']
    };

    if (careTypeMapping.multipurpose_others.some(ct => careType.includes(ct))) {
      return 'multipurpose_others';
    } else if (careTypeMapping.residential.some(ct => careType.includes(ct))) {
      return 'residential';
    } else if (careTypeMapping.home.some(ct => careType.includes(ct))) {
      return 'home';
    } else if (careTypeMapping.retirement.some(ct => careType.toLowerCase().includes(ct.toLowerCase()))) {
      return 'retirement';
    }
    
    return 'residential'; // default
  };

  // Function to get friendly facility type names
  const getFacilityTypeName = (facilityType: string): string => {
    switch (facilityType) {
      case 'residential': return 'Residential Care';
      case 'multipurpose_others': return 'Multi-Purpose and Others';
      case 'home': return 'Home Care';
      case 'retirement': return 'Retirement Living';
      default: return facilityType;
    }
  };

  // Function to open facility details modal
  const openFacilityDetails = useCallback((facility: FacilityData) => {
    setSelectedFacility(facility);
    setFacilityModalOpen(true);
    
    // Update URL for shareable link
    const url = new URL(window.location.href);
    url.searchParams.set('facility', facility.OBJECTID.toString());
    window.history.pushState({}, '', url.toString());
  }, []);

  // Function to navigate to facility details page with address filter
  const navigateToFacilityDetails = useCallback((facility: FacilityData) => {
    if (facility.facilityType === 'residential') {
      // Navigate to residential page with address filter
      router.push(`/residential?address=${encodeURIComponent(facility.Physical_Address)}`);
    } else if (facility.facilityType === 'home') {
      // Navigate to homecare page with address filter
      router.push(`/homecare?address=${encodeURIComponent(facility.Physical_Address)}`);
    }
  }, [router]);

  // Function to handle facility table selection (for demonstration)
  const handleFacilityTableSelection = useCallback((facilities: FacilityData[]) => {
    setSelectedFacilities(facilities);
    setTableVisible(facilities.length > 0);
  }, []);

  // Function to handle bulk facility selection
  const handleBulkSelection = useCallback(() => {
    if (!mapRef.current || !bulkSelectionEnabled) return;
    
    console.log('🔄 Bulk Selection: Starting bulk facility selection...');
    
    // Get all facilities from the map
    const allFacilities = mapRef.current.getAllFacilities();
    
    // Filter facilities by viewport (same logic as facility count)
    const facilitiesInViewport = allFacilities.filter(facility => {
      if (!facility.Latitude || !facility.Longitude) return false;
      
      const bounds = mapRef.current?.getBounds();
      if (!bounds) return false;
      
      const lat = facility.Latitude;
      const lng = facility.Longitude;
      
      return lat >= bounds.south && lat <= bounds.north &&
             lng >= bounds.west && lng <= bounds.east;
    });
    
    // Filter by selected facility types
    const selectedFacilities = facilitiesInViewport.filter(facility => {
      return bulkSelectionTypes[facility.facilityType];
    });
    
    console.log('🎯 Bulk Selection: Selected', selectedFacilities.length, 'facilities');
    
    // Use existing table selection handler
    handleFacilityTableSelection(selectedFacilities);
  }, [bulkSelectionEnabled, bulkSelectionTypes, handleFacilityTableSelection]);

  // Function to close facility details modal
  const closeFacilityModal = useCallback(() => {
    setFacilityModalOpen(false);
    setSelectedFacility(null);
    
    // Remove facility parameter from URL
    const url = new URL(window.location.href);
    url.searchParams.delete('facility');
    window.history.pushState({}, '', url.toString());
  }, []);

  // Function to close all facility popups
  const handleCloseAllPopups = useCallback(() => {
    if (mapRef.current) {
      const closedCount = mapRef.current.closeAllPopups();
      console.log(`🚪 Closed ${closedCount} facility popups`);
      
      // Immediately update popup count and breakdown to hide button
      setOpenPopupsCount(0);
      setFacilityBreakdown({});
    }
  }, []);

  // Poll preload state from map
  useEffect(() => {
    const pollPreloadState = () => {
      if (mapRef.current) {
        const state = mapRef.current.getPreloadState();
        setPreloadingData(state.preloadingData);
        setPreloadProgress(state.preloadProgress);
        setStylesPreloaded(state.stylesPreloaded);
        setStylePreloadProgress(state.stylePreloadProgress);
      }
    };

    // Poll every 500ms while preloading
    const interval = setInterval(pollPreloadState, 500);
    
    return () => clearInterval(interval);
  }, []);

  // toggleFacilityType removed - facility types are now fixed as always selected

  const handleSearch = (searchTerm: string, navigation?: { 
    center?: [number, number], 
    bounds?: [number, number, number, number],
    searchResult?: any
  }) => {
    console.log('🔍 Map search submitted:', searchTerm);
    console.log('🧭 Navigation data:', navigation);
    
    // Update the currently showing search term
    setCurrentlyShowing(searchTerm);
    
    if (navigation) {
      console.log('🎯 Setting map navigation to:', {
        center: navigation.center,
        bounds: navigation.bounds,
        hasSearchResult: !!navigation.searchResult
      });
      
      // Auto-switch geo layer based on search result type
      if (navigation.searchResult) {
        const { type } = navigation.searchResult;
        console.log('🗺️ Search result type:', type);
        
        // Handle facility searches
        if (type === 'facility') {
          const { facilityType } = navigation.searchResult;
          
          // Enable the appropriate facility type if it's not already enabled
          if (facilityType && facilityType in facilityTypes && !facilityTypes[facilityType as keyof FacilityTypes]) {
            console.log(`🏥 Auto-enabling ${facilityType} facility type for facility search`);
            setFacilityTypes(prev => ({
              ...prev,
              [facilityType]: true
            }));
          }
        }
        // Handle boundary searches
        else if (type === 'postcode' && selectedGeoLayer !== 'postcode') {
          console.log('📮 Auto-switching to postcode layer for postcode search');
          setSelectedGeoLayer('postcode');
        } else if (type === 'locality' && selectedGeoLayer !== 'locality') {
          console.log('🏘️ Auto-switching to locality layer for locality search');
          setSelectedGeoLayer('locality');
        } else if (type === 'lga' && selectedGeoLayer !== 'lga') {
          console.log('🏛️ Auto-switching to LGA layer for LGA search');
          setSelectedGeoLayer('lga');
        } else if (type === 'sa2' && selectedGeoLayer !== 'sa2') {
          console.log('📍 Auto-switching to SA2 layer for SA2 search');
          setSelectedGeoLayer('sa2');
        } else if (type === 'sa3' && selectedGeoLayer !== 'sa3') {
          console.log('📍 Auto-switching to SA3 layer for SA3 search');
          setSelectedGeoLayer('sa3');
        } else if (type === 'sa4' && selectedGeoLayer !== 'sa4') {
          console.log('📍 Auto-switching to SA4 layer for SA4 search');
          setSelectedGeoLayer('sa4');
        }
      }
      
      // Set navigation state to move map to the location
      setMapNavigation({
        center: navigation.center,
        bounds: navigation.bounds,
        zoom: navigation.searchResult?.type === 'facility' ? 15 : (navigation.bounds ? undefined : 10), // Higher zoom for facilities
        searchResult: navigation.searchResult
      });
      
      console.log('✅ Map navigation state updated');
    } else {
      console.log('⚠️ No navigation data provided, performing general search');
      // Reset navigation state for general searches
      setMapNavigation(null);
    }
  };

  const handleClearHighlight = useCallback(() => {
    // Clear state in main component
    setHighlightedFeature(null);
    setHighlightedFeatureName(null);
    
    // Clear highlight on the map
    if (mapRef.current) {
      mapRef.current.clearHighlight();
    }
  }, []);

  const handleSavedSearchAdded = useCallback(() => {
    // Refresh the saved searches component when a new search is saved
    if (savedSearchesRef.current) {
      savedSearchesRef.current.refreshSavedSearches();
    }
  }, []);

  // Function to check if all open facilities are saved
  const checkAllFacilitiesSaved = useCallback(async () => {
    if (!mapRef.current || !user?.id) return false;
    
    try {
      // If no open facilities, return false
      if (openPopupsCount === 0) return false;
      
      // For now, we'll track this state manually after save/unsave operations
      // In a real implementation, we'd check each facility's saved status
      return allFacilitiesSaved;
    } catch (error) {
      console.error('Error checking facility save status:', error);
      return false;
    }
  }, [user?.id, openPopupsCount, allFacilitiesSaved]);

  // Function to save OR unsave all facility popups
  const handleSaveAllPopups = useCallback(async () => {
    if (!mapRef.current || !user?.id) {
      alert('Please sign in to save facilities');
      return;
    }

    if (saveAllLoading) return; // Prevent double-clicks
    
    setSaveAllLoading(true);

    try {
      if (allFacilitiesSaved) {
        // UNSAVE ALL functionality
        console.log('🗑️ Starting unsave all facilities...');
        
        // Get saved searches to find matching facilities
        const { getUserSavedSearches, deleteSavedSearch } = await import('../../lib/savedSearches');
        const savedSearches = await getUserSavedSearches(user.id);
        
        if (!savedSearches || !savedSearches.searches) {
          alert('❌ Failed to load saved searches');
          return;
        }
        
        // Delete all facility-type saved searches
        let deletedCount = 0;
        const errors: string[] = [];
        
        for (const search of savedSearches.searches) {
          if (search.search_type === 'facility') {
            try {
              const result = await deleteSavedSearch(user.id, search.id!);
              if (result.success) {
                deletedCount++;
              } else {
                errors.push(`${search.search_display_name}: ${result.error}`);
              }
            } catch (error) {
              const errorMsg = error instanceof Error ? error.message : 'Unknown error';
              errors.push(`${search.search_display_name}: ${errorMsg}`);
            }
          }
        }
        
        // ✅ Update individual popup buttons to unsaved state
        const saveButtons = document.querySelectorAll('[id*="save-btn"]');
        saveButtons.forEach((button) => {
          const saveButton = button as HTMLButtonElement;
          saveButton.innerHTML = '📍 Save Location';
          saveButton.style.backgroundColor = '#3B82F6';
          saveButton.style.borderColor = '#3B82F6';
          saveButton.style.color = 'white';
          saveButton.style.pointerEvents = 'auto';
        });
        
        // ✅ Single notification message
        if (deletedCount > 0) {
          alert(`🗑️ Successfully removed ${deletedCount} facilities from your saved locations!`);
          handleSavedSearchAdded(); // Refresh saved searches
          setAllFacilitiesSaved(false); // Update button state
        } else if (errors.length > 0) {
          alert(`⚠️ Failed to remove some facilities:\n${errors.slice(0, 3).join('\n')}${errors.length > 3 ? '\n...' : ''}`);
        } else {
          alert('No facility searches found to remove.');
          setAllFacilitiesSaved(false); // Reset state anyway
        }
        
      } else {
        // SAVE ALL functionality (original)
        console.log('💾 Starting save all facilities...');
        const result = await mapRef.current.saveAllOpenFacilities();
        
        // ✅ Single notification message based on result
        if (result.success) {
          if (result.saved > 0) {
            alert(`✅ Successfully saved ${result.saved} out of ${result.total} facilities to your saved locations!`);
            setAllFacilitiesSaved(true); // Update button state
          } else {
            alert('All open facilities are already saved to your locations.');
            setAllFacilitiesSaved(true); // Update button state
          }
          handleSavedSearchAdded(); // Refresh saved searches
        } else {
          let message = 'Failed to save facilities.';
          if (result.errors.length > 0) {
            message = `Some facilities could not be saved:\n${result.errors.slice(0, 3).join('\n')}${result.errors.length > 3 ? '\n...' : ''}`;
          }
          if (result.saved > 0) {
            message += `\n\nHowever, ${result.saved} out of ${result.total} facilities were successfully saved.`;
            handleSavedSearchAdded();
            // Partial success - check if all are now saved
            if (result.saved === result.total) {
              setAllFacilitiesSaved(true);
            }
          }
          alert(`⚠️ ${message}`);
        }
      }
    } catch (error) {
      console.error('❌ Error saving/unsaving all facilities:', error);
      const errorMessage = error instanceof Error ? error.message : 'Unknown error';
      alert(`❌ Error: ${errorMessage}`);
    } finally {
      setSaveAllLoading(false);
    }
  }, [user?.id, handleSavedSearchAdded, allFacilitiesSaved, saveAllLoading]);

  // Heatmap handlers
  const handleHeatmapToggle = useCallback((visible: boolean) => {
    console.log('🌡️ Maps Page: Heatmap visibility toggled:', visible);
    setHeatmapVisible(visible);
    // Don't clear min/max values when toggling visibility - let the component handle it
    // Only clear when there's no data or layer is removed
  }, []);

  const handleHeatmapDataSelect = useCallback((category: string, subcategory: string, dataType: 'healthcare' | 'demographics' | 'economics' | 'health-statistics') => {
    console.log('🌡️ Maps Page: Heatmap data selected:', { category, subcategory, dataType });
    setHeatmapDataType(dataType);
    setHeatmapCategory(category);
    setHeatmapSubcategory(subcategory);
    setSelectedVariableName(`${category} - ${subcategory}`);
    // Auto-enable heatmap when data is selected
    if (!heatmapVisible) {
      setHeatmapVisible(true);
    }
  }, [heatmapVisible]);

  const handleHeatmapMinMaxCalculated = useCallback((minValue: number | undefined, maxValue: number | undefined) => {
    console.log('🌡️ Maps Page: Heatmap min/max calculated:', { minValue, maxValue });
    setHeatmapMinValue(minValue);
    setHeatmapMaxValue(maxValue);
  }, []);

  const handleHeatmapClear = useCallback(() => {
    console.log('🌡️ Maps Page: Clearing heatmap selection');
    setSelectedVariableName('');
    setHeatmapDataType('healthcare'); // Reset to default
    setHeatmapCategory('');
    setHeatmapSubcategory('');
    setHeatmapVisible(false);
    setHeatmapMinValue(undefined);
    setHeatmapMaxValue(undefined);
    // Clear ranked data when heatmap is cleared
    setRankedData(null);
    setTopBottomPanelVisible(false);
  }, []);

  // Top/Bottom Panel handlers
  const handleRankedDataCalculated = useCallback((rankedData: RankedSA2Data | null) => {
    console.log('📊 Maps Page: Ranked data calculated:', rankedData);
    setRankedData(rankedData);
    
    // Don't auto-show panel - let user choose when to view rankings
    // Panel will only show when user manually toggles it or expands data layers
  }, []);

<<<<<<< HEAD
  // ✅ NEW: Handle facility loading state changes for spinner
  const handleFacilityLoadingChange = useCallback((isLoading: boolean) => {
    console.log('🔄 SPINNER DEBUG: Loading state changed:', isLoading, 'initialLoadComplete:', initialLoadComplete);
    
    // Only show spinner if initial load is complete (prevent showing during page load)
    if (!initialLoadComplete) {
      console.log('🔄 SPINNER DEBUG: Skipping spinner - initial load not complete');
      return;
    }
    
    if (isLoading) {
      // Show spinner immediately
      console.log('🔄 SPINNER DEBUG: Showing spinner for user-initiated change');
      setFacilitySpinnerVisible(true);
    } else {
      // Keep spinner visible for 6 seconds to match facility loading time
      setTimeout(() => {
        console.log('🔄 SPINNER DEBUG: Hiding spinner after 6s delay');
        setFacilitySpinnerVisible(false);
      }, 6000);
    }
  }, [initialLoadComplete]);
=======

>>>>>>> 5e4350e1

  const handleTopBottomPanelToggle = useCallback(() => {
    const newVisible = !topBottomPanelVisible;
    setTopBottomPanelVisible(newVisible);
    
    // Auto-expand DataLayers when TopBottomPanel becomes visible
    if (newVisible && !dataLayersExpanded) {
      setDataLayersExpanded(true);
    }
  }, [topBottomPanelVisible, dataLayersExpanded]);

  const handleSavedSearchRemoved = useCallback(() => {
    // Refresh the saved searches component when a search is removed from the search bar
    if (savedSearchesRef.current) {
      savedSearchesRef.current.refreshSavedSearches();
    }
    
    // Also clear the current search since it was just removed from saved searches
    // But we don't need to clear the map or anything else - just update the saved status
  }, []);

  const handleSavedSearchesChanged = useCallback(() => {
    // This callback is only called when searches are deleted/cleared from SavedSearches
    // We should NOT restore currentlyShowing here - let the custom event handlers manage that
    
    // The search bar will automatically re-check its saved status when currentlyShowing changes
    // due to the useEffect that monitors currentlyShowing changes
    
    // No action needed here - the custom events (savedSearchDeleted, allSavedSearchesCleared) 
    // handle clearing currentlyShowing appropriately
    console.log('🔄 SavedSearches changed - letting custom events handle currentlyShowing updates');
  }, []);

  // Listen for saved search deletion events
  useEffect(() => {
    const handleSavedSearchDeleted = (event: CustomEvent) => {
      const { deletedSearchTerm } = event.detail;
      
      console.log('🧹 Handling saved search deleted event:', deletedSearchTerm, 'currently showing:', currentlyShowing);
      
      // Simple exact match check - if the deleted search term exactly matches what's currently showing, clear it
      if (currentlyShowing === deletedSearchTerm) {
        console.log('🧹 Clearing search bar because deleted search exactly matches currently showing');
        
        // Prevent highlights from updating the search bar temporarily
        shouldUpdateSearchFromHighlight.current = false;
        
        setCurrentlyShowing('');
        
        // Clear map highlights and navigation
        if (mapRef.current) {
          mapRef.current.clearHighlight();
        }
        
        // Re-enable highlight updates after a short delay
        setTimeout(() => {
          shouldUpdateSearchFromHighlight.current = true;
          console.log('🧹 Re-enabled highlight updates');
        }, 500);
      }
    };

    const handleAllSavedSearchesCleared = () => {
      console.log('🧹 All saved searches cleared - clearing search bar');
      
      // Prevent highlights from updating the search bar temporarily
      shouldUpdateSearchFromHighlight.current = false;
      
      setCurrentlyShowing('');
      
      // Clear map highlights and navigation
      if (mapRef.current) {
        mapRef.current.clearHighlight();
      }
      
      // Re-enable highlight updates after a short delay
      setTimeout(() => {
        shouldUpdateSearchFromHighlight.current = true;
        console.log('🧹 Re-enabled highlight updates after clear all');
      }, 500);
    };

    // Add event listeners
    window.addEventListener('savedSearchDeleted', handleSavedSearchDeleted as EventListener);
    window.addEventListener('allSavedSearchesCleared', handleAllSavedSearchesCleared as EventListener);

    // Cleanup
    return () => {
      window.removeEventListener('savedSearchDeleted', handleSavedSearchDeleted as EventListener);
      window.removeEventListener('allSavedSearchesCleared', handleAllSavedSearchesCleared as EventListener);
    };
  }, [currentlyShowing]);

  const handleHighlightFeature = useCallback((feature: string | null, featureName: string | null) => {
    setHighlightedFeature(feature);
    setHighlightedFeatureName(featureName);
    
    // Always update the search bar when a map feature is clicked/highlighted
    // The shouldUpdateSearchFromHighlight flag should only prevent automatic updates during deletion
    if (featureName) {
      console.log('🗺️ Updating search bar from map highlight:', featureName);
      setCurrentlyShowing(featureName);
      // Ensure highlight updates are re-enabled after a map interaction
      shouldUpdateSearchFromHighlight.current = true;
    } else {
      console.log('🗺️ Clearing search bar from map highlight');
      // Only clear if highlights are allowed (not during deletion)
      if (shouldUpdateSearchFromHighlight.current) {
        setCurrentlyShowing('');
      }
    }
  }, []);

  const handleClearSearchResult = useCallback(() => {
    console.log('🗺️ Clearing search result due to manual map interaction');
    shouldUpdateSearchFromHighlight.current = true; // Re-enable highlight updates
    setMapNavigation(null);
    setCurrentlyShowing('');
  }, []);

  const handleClearCurrentlyShowing = useCallback(() => {
    shouldUpdateSearchFromHighlight.current = false; // Temporarily disable highlight updates
    setCurrentlyShowing('');
    
    // Clear the last search result since user is explicitly clearing the search
    if (mapRef.current) {
      mapRef.current.clearLastSearchResult();
    }
    
    // Re-enable after a brief delay
    setTimeout(() => {
      shouldUpdateSearchFromHighlight.current = true;
    }, 100);
  }, []);

  // Handle region click from TopBottomPanel
  const handleRegionClick = useCallback(async (sa2Id: string, sa2Name: string) => {
    console.log('🎯 Maps Page: Region clicked from rankings:', { sa2Id, sa2Name });
    console.log('🔍 DEBUG: Current rankedData:', rankedData);
    
    // Check if this is the top-ranked item
    const isTopRanked = rankedData?.topRegions[0]?.sa2Id === sa2Id;
    console.log('🏆 Is this the #1 top-ranked region?', isTopRanked);
    
    // Switch to SA2 boundary layer if not already selected
    if (selectedGeoLayer !== 'sa2') {
      console.log('📍 Auto-switching to SA2 layer for regional ranking navigation');
      setSelectedGeoLayer('sa2');
    }
    
    console.log('🔍 Looking up SA2 coordinates for:', sa2Name);
    
    try {
      // Try to find the location using the search service
      console.log('📡 Calling getLocationByName with:', sa2Name);
      const locationResult = await getLocationByName(sa2Name);
      console.log('📦 Location lookup result:', locationResult);
      
      if (locationResult && locationResult.center) {
        console.log('✅ Found location data:', locationResult);
        console.log('🗺️ Location center coordinates:', locationResult.center);
        console.log('📦 Location bounds:', locationResult.bounds);
        
        // Force the result type to be 'sa2' and ensure SA2 ID is in the code field
        const sa2SearchResult = {
          ...locationResult,
          type: 'sa2' as const, // Override type to ensure SA2 layer stays active
          code: sa2Id // Ensure the SA2 ID is available for precise matching
        };
        
        // Call handleSearch with proper navigation data
        handleSearch(sa2SearchResult.name, {
          center: sa2SearchResult.center!,
          bounds: sa2SearchResult.bounds,
          searchResult: sa2SearchResult
        });
      } else {
        console.log('⚠️ Could not find location data for SA2:', sa2Name);
        console.log('🔄 Fallback: Trying search with SA2 ID:', sa2Id);
        
        // Fallback: try searching by SA2 ID instead
        console.log('📡 Calling getLocationByName with SA2 ID:', sa2Id);
        const locationResultById = await getLocationByName(sa2Id);
        console.log('📦 SA2 ID lookup result:', locationResultById);
        
        if (locationResultById && locationResultById.center) {
          console.log('✅ Found SA2 location data by ID:', locationResultById);
          console.log('🗺️ ID lookup center coordinates:', locationResultById.center);
          console.log('📦 ID lookup bounds:', locationResultById.bounds);
          
          // Force the result type to be 'sa2' and ensure SA2 ID is in the code field
          const sa2SearchResultById = {
            ...locationResultById,
            type: 'sa2' as const,
            code: sa2Id // Ensure the SA2 ID is available for precise matching
          };
          
          handleSearch(sa2SearchResultById.name, {
            center: sa2SearchResultById.center!,
            bounds: sa2SearchResultById.bounds,
            searchResult: sa2SearchResultById
          });
        } else {
          console.log('❌ Could not find location data by name or ID, performing SA2 ID-only highlight');
          // Final fallback: create a minimal search result with just the SA2 ID for highlighting
          const sa2SearchResultMinimal = {
            name: sa2Name,
            type: 'sa2' as const,
            code: sa2Id // Use SA2 ID for precise matching even without coordinates
          };
          
          handleSearch(sa2Name, {
            searchResult: sa2SearchResultMinimal
          });
        }
      }
    } catch (error) {
      console.error('❌ Error looking up SA2 location:', error);
      // Fallback to basic search on error
      handleSearch(sa2Name);
    }
  }, [selectedGeoLayer, handleSearch, rankedData]);

  // Handle loading completion
  const handleLoadingComplete = useCallback(() => {
    console.log('🎉 Maps Page: Loading sequence completed, enabling interactive features');
    setLoadingComplete(true);
    
    // ✅ NEW: Mark initial load as complete - now spinner can show for user actions
    console.log('🔄 SPINNER DEBUG: Initial load complete - spinner now enabled for user actions');
    setInitialLoadComplete(true);
  }, []);

  // ✅ NEW: Handle heatmap loading completion - stores callback to be called by LayerManager
  const [heatmapCompletionCallback, setHeatmapCompletionCallback] = useState<(() => void) | null>(null);
  
  const handleHeatmapLoadingComplete = useCallback((callback: () => void) => {
    console.log('📡 Maps Page: Received heatmap completion callback from DataLayers');
    // ✅ FIXED: Store callback asynchronously to prevent setState during render
    setTimeout(() => {
      setHeatmapCompletionCallback(callback);
    }, 0);
  }, []);

  // ✅ NEW: Enhanced radius feature - dropdown selector with facility type integration
  const handleRadiusTypeChange = useCallback((newType: RadiusType) => {
    setRadiusType(newType);
  }, []);

  if (isLoading) {
    return (
      <div className="flex items-center justify-center min-h-screen bg-gray-50">
        <div className="text-center">
          <div className="animate-spin rounded-full h-12 w-12 border-b-2 border-blue-600 mx-auto"></div>
          <p className="mt-4 text-gray-600">Loading...</p>
        </div>
      </div>
    );
  }

  if (!user) {
    return null;
  }

  return (
    <div className="h-screen flex bg-gray-50">
      {/* Sidebar */}
      <div className={`bg-white border-r border-gray-200 transition-all duration-300 ${
        sidebarCollapsed ? 'w-16' : 'w-80'
      } flex flex-col`}>
        {/* Header */}
        <div className="flex items-center gap-3 p-4 border-b border-gray-100">
          <button 
            onClick={() => setSidebarCollapsed(!sidebarCollapsed)}
            className="p-2 hover:bg-gray-100 rounded-lg transition-colors"
          >
            <Menu className="h-5 w-5 text-gray-600" />
          </button>
          {!sidebarCollapsed && (
            <>
              <Map className="h-6 w-6 text-blue-600" />
              <h1 className="text-lg font-semibold text-gray-900">Maps</h1>
            </>
          )}
        </div>

        {/* Back Button */}
        <div className="p-4 border-b border-gray-100">
          <BackToMainButton sidebarCollapsed={sidebarCollapsed} />
        </div>

        {/* Content - Only show when sidebar is not collapsed */}
        {!sidebarCollapsed && (
          <div className="flex-1 flex flex-col overflow-hidden">
            <div className="flex-1 overflow-y-auto">
              {/* Saved Searches - First */}
              <SavedSearches
                ref={savedSearchesRef}
                userId={user.id}
                onSearchSelect={handleSearch}
                onSavedSearchesChanged={handleSavedSearchesChanged}
                className="border-b border-gray-200"
              />

              {/* Empty row between Saved Searches and Map Settings */}
              <div className="py-4 border-b border-gray-100"></div>

              {/* Map Settings - Second */}
              <MapSettings
                selectedMapStyle={selectedMapStyle}
                onMapStyleChange={setSelectedMapStyle}
                selectedGeoLayer={selectedGeoLayer}
                onGeoLayerChange={setSelectedGeoLayer}
                className="border-b border-gray-200"
                preloadingData={preloadingData}
                preloadProgress={preloadProgress}
                stylesPreloaded={stylesPreloaded}
                stylePreloadProgress={stylePreloadProgress}
              />

              {/* Data Layers - Removed from sidebar, now positioned on map */}

              {/* Empty row between Map Settings and Select All Facilities */}
              <div className="py-4 border-b border-gray-100"></div>

              {/* Facility Selection */}
              <div className="border-b border-gray-200">
                {/* Header */}
                <button
                  onClick={() => setFacilityCountExpanded(!facilityCountExpanded)}
                  className="flex items-center gap-3 p-4 w-full hover:bg-gray-50 transition-colors text-left"
                >
                  <BarChart3 className="h-5 w-5 text-gray-600" />
                  <span className="text-sm font-medium text-gray-900">Facility Selection</span>
                  
                  {/* ✅ NEW: Inline facility loading spinner */}
                  {facilitySpinnerVisible && (
                    <FacilityLoadingSpinner 
                      visible={facilitySpinnerVisible}
                      message="Updating..."
                    />
                  )}
                  
                  {facilityCountExpanded ? (
                    <ChevronUp className="h-4 w-4 text-gray-400 ml-auto" />
                  ) : (
                    <ChevronDown className="h-4 w-4 text-gray-400 ml-auto" />
                  )}
                </button>

                {/* Content */}
                {facilityCountExpanded && (
                  <div className="px-4 pb-3">
                    <div className="space-y-2">
                      {/* Facility Type Selection */}
                      <div className="space-y-1.5">
                        {/* Residential Care */}
                        <div className="flex items-center justify-between p-1.5 rounded-lg bg-gray-50">
                          <div className="flex items-center gap-3">
                            <input
                              type="checkbox"
                              id="select-residential"
                              checked={bulkSelectionTypes.residential}
                              onChange={(e) => {
                                console.log('🔄 CHECKBOX DEBUG: Residential checkbox changed to:', e.target.checked);
                                setBulkSelectionTypes(prev => {
                                  const updated = { ...prev, residential: e.target.checked };
                                  console.log('🔄 CHECKBOX DEBUG: Updated bulkSelectionTypes:', updated);
                                  return updated;
                                });
                              }}
                              className="w-4 h-4 text-red-600 rounded border-gray-300 focus:ring-red-500"
                            />
                            <div className="w-3 h-3 bg-red-500 rounded-full"></div>
                            <span className="text-sm text-gray-700">Residential Care</span>
                          </div>
                          <span className="text-sm font-medium text-gray-900">
                            {facilityCountsInViewport.loading ? '...' : facilityCountsInViewport.residential.toLocaleString()}
                          </span>
                        </div>

                        {/* Multi-Purpose Service */}
                        <div className="flex items-center justify-between p-1.5 rounded-lg bg-gray-50">
                          <div className="flex items-center gap-3">
                            <input
                              type="checkbox"
                              id="select-mps"
                              checked={bulkSelectionTypes.multipurpose_others}
                              onChange={(e) => {
                                console.log('🔄 CHECKBOX DEBUG: Multi-Purpose checkbox changed to:', e.target.checked);
                                setBulkSelectionTypes(prev => {
                                  const updated = { ...prev, multipurpose_others: e.target.checked };
                                  console.log('🔄 CHECKBOX DEBUG: Updated bulkSelectionTypes:', updated);
                                  return updated;
                                });
                              }}
                              className="w-4 h-4 text-blue-600 rounded border-gray-300 focus:ring-blue-500"
                            />
                            <div className="w-3 h-3 bg-blue-500 rounded-full"></div>
                            <span className="text-sm text-gray-700">Multi-Purpose Service</span>
                          </div>
                          <span className="text-sm font-medium text-gray-900">
                            {facilityCountsInViewport.loading ? '...' : facilityCountsInViewport.multipurpose_others.toLocaleString()}
                          </span>
                        </div>

                        {/* Home Care */}
                        <div className="flex items-center justify-between p-1.5 rounded-lg bg-gray-50">
                          <div className="flex items-center gap-3">
                            <input
                              type="checkbox"
                              id="select-home"
                              checked={bulkSelectionTypes.home}
                              onChange={(e) => {
                                console.log('🔄 CHECKBOX DEBUG: Home Care checkbox changed to:', e.target.checked);
                                setBulkSelectionTypes(prev => {
                                  const updated = { ...prev, home: e.target.checked };
                                  console.log('🔄 CHECKBOX DEBUG: Updated bulkSelectionTypes:', updated);
                                  return updated;
                                });
                              }}
                              className="w-4 h-4 text-green-600 rounded border-gray-300 focus:ring-green-500"
                            />
                            <div className="w-3 h-3 bg-green-500 rounded-full"></div>
                            <span className="text-sm text-gray-700">Home Care</span>
                          </div>
                          <span className="text-sm font-medium text-gray-900">
                            {facilityCountsInViewport.loading ? '...' : facilityCountsInViewport.home.toLocaleString()}
                          </span>
                        </div>

                        {/* Retirement Living */}
                        <div className="flex items-center justify-between p-1.5 rounded-lg bg-gray-50">
                          <div className="flex items-center gap-3">
                            <input
                              type="checkbox"
                              id="select-retirement"
                              checked={bulkSelectionTypes.retirement}
                              onChange={(e) => {
                                console.log('🔄 CHECKBOX DEBUG: Retirement checkbox changed to:', e.target.checked);
                                setBulkSelectionTypes(prev => {
                                  const updated = { ...prev, retirement: e.target.checked };
                                  console.log('🔄 CHECKBOX DEBUG: Updated bulkSelectionTypes:', updated);
                                  return updated;
                                });
                              }}
                              className="w-4 h-4 text-purple-600 rounded border-gray-300 focus:ring-purple-500"
                            />
                            <div className="w-3 h-3 bg-purple-500 rounded-full"></div>
                            <span className="text-sm text-gray-700">Retirement Living</span>
                          </div>
                          <span className="text-sm font-medium text-gray-900">
                            {facilityCountsInViewport.loading ? '...' : facilityCountsInViewport.retirement.toLocaleString()}
                          </span>
                        </div>
                      </div>

                      {/* Total Count and Selected Count */}
                      <div className="border-t border-gray-200 pt-2 space-y-1.5">
                        <div className="flex items-center justify-between p-2 rounded-lg bg-blue-50 border border-blue-200">
                          <div className="flex items-center gap-3">
                            <BarChart3 className="w-4 h-4 text-blue-600" />
                            <span className="text-sm font-medium text-blue-800">Total in View</span>
                          </div>
                          <span className="text-lg font-bold text-blue-900">
                            {facilityCountsInViewport.loading ? '...' : facilityCountsInViewport.total.toLocaleString()}
                          </span>
                        </div>
                        <div className="flex items-center justify-between p-2 rounded-lg bg-green-50 border border-green-200">
                          <div className="flex items-center gap-3">
                            <span className="text-green-600">🎯</span>
                            <span className="text-sm font-medium text-green-800">Selected for Bulk</span>
                          </div>
                          <span className="text-lg font-bold text-green-900">
                            {facilityCountsInViewport.loading ? '...' : calculateSelectedFacilityCount(facilityCountsInViewport, bulkSelectionTypes).toLocaleString()}
                          </span>
                        </div>
                      </div>
                    </div>

                    {/* Info */}
                    <div className="mt-2 p-2 bg-green-50 border border-green-200 rounded-lg">
                      <div className="text-sm text-green-800">
                        🔄 Counts update automatically as you zoom and pan the map.
                        <br />
                        ✅ Check facility types above to select for bulk operations.
                      </div>
                    </div>

                    {/* Select All Button */}
                    <div className="mt-3">
                      <button
                        onClick={handleBulkSelection}
                        disabled={!bulkSelectionEnabled || facilityCountsInViewport.loading}
                        className={`w-full py-3 px-4 rounded-lg text-sm font-medium transition-colors ${
                          bulkSelectionEnabled && !facilityCountsInViewport.loading
                            ? 'bg-blue-600 text-white hover:bg-blue-700'
                            : 'bg-gray-300 text-gray-500 cursor-not-allowed'
                        }`}
                        title={
                          !bulkSelectionEnabled 
                            ? `Too many selected (${calculateSelectedFacilityCount(facilityCountsInViewport, bulkSelectionTypes)}). Limit: 100.`
                            : 'Select all visible facilities based on checked types'
                        }
                      >
                        {facilityCountsInViewport.loading ? (
                          'Loading...'
                        ) : bulkSelectionEnabled ? (
                          `Select All (${calculateSelectedFacilityCount(facilityCountsInViewport, bulkSelectionTypes)})`
                        ) : (
                          `Too Many (${calculateSelectedFacilityCount(facilityCountsInViewport, bulkSelectionTypes)}/100)`
                        )}
                      </button>
                    </div>

                                         {/* ✅ NEW: Enhanced Radius Selector Dropdown */}
                     <div className="mt-2">
                      <label className="block text-xs font-medium text-gray-700 mb-1">
                        Radius Display
                      </label>
                      <select
                        value={radiusType}
                        onChange={(e) => handleRadiusTypeChange(e.target.value as RadiusType)}
                        className="w-full py-2.5 px-3 bg-white border border-gray-300 rounded-lg text-sm font-medium text-gray-700 hover:border-gray-400 focus:border-orange-500 focus:ring-2 focus:ring-orange-200 transition-colors"
                        title="Select radius distance to display around facilities"
                      >
                        <option value="off">Off</option>
                        <option value="urban">Urban (20km)</option>
                        <option value="suburban">Suburban (30km)</option>
                        <option value="rural">Rural (60km)</option>
                      </select>
                    </div>
                  </div>
                )}
              </div>

              {/* Empty row between Facility Count and Active Layers */}
              <div className="py-4 border-b border-gray-100"></div>

              {/* Active Layers - Bottom section */}
              <ActiveLayers
                facilityTypes={facilityTypes}
                selectedGeoLayer={selectedGeoLayer}
                selectedMapStyle={selectedMapStyle}
                highlightedFeature={highlightedFeature}
                highlightedFeatureName={highlightedFeatureName}
                onClearHighlight={handleClearHighlight}
              />
            </div>
          </div>
        )}

        {/* Bottom Actions */}
        <div className={`p-4 border-t border-gray-100 ${sidebarCollapsed ? 'space-y-2' : 'space-y-1'}`}>
          {sidebarCollapsed ? (
            <>
              <button className="w-full p-2 hover:bg-gray-100 rounded-lg transition-colors">
                <User className="h-5 w-5 text-gray-600 mx-auto" />
              </button>
              <button className="w-full p-2 hover:bg-gray-100 rounded-lg transition-colors">
                <Settings className="h-5 w-5 text-gray-600 mx-auto" />
              </button>
            </>
          ) : (
            <>
              <button className="w-full flex items-center gap-3 p-2 text-left hover:bg-gray-100 rounded-lg transition-colors">
                <Settings className="h-4 w-4 text-gray-600" />
                <span className="text-sm text-gray-700">Settings & help</span>
              </button>
              <div className="flex items-center gap-3 p-2">
                <div className="w-8 h-8 bg-blue-600 rounded-full flex items-center justify-center">
                  <span className="text-sm font-medium text-white">A</span>
                </div>
                <div className="flex-1 min-w-0">
                  <p className="text-sm font-medium text-gray-900 truncate">
                    {user?.name || 'User'}
                  </p>
                </div>
              </div>
            </>
          )}
        </div>
      </div>

      {/* Main Content */}
      <div className="flex-1 flex flex-col">
        {/* Main Map Area */}
        <main className="flex-1 relative overflow-hidden">
          {/* Search Bar - Top Left */}
          <MapSearchBar
            userId={user.id}
            onSearch={handleSearch}
            onSavedSearchAdded={handleSavedSearchAdded}
            onSavedSearchRemoved={handleSavedSearchRemoved}
            currentlyShowing={currentlyShowing}
            onClearCurrentlyShowing={handleClearCurrentlyShowing}
            className="absolute top-4 left-4 z-50 w-80"
          />

          {/* 
          DEMO_CODE_REMOVED: Facility Table Demo Button - Removed since table now connects to real marker clicks
          The table will display automatically when users click on facility markers:
          - Single marker click → single row in table
          - Numbered marker (cluster) click → multiple rows in table
          */}

          {/* 
          POPUP_CODE_PRESERVED: Close All Popups Button - Commented out for table-only system
          {openPopupsCount >= 2 && !tableVisible && (
            <div className="absolute top-4 right-4 z-50 space-y-2">
              <div className="bg-white border border-gray-300 rounded-lg shadow-lg overflow-hidden">
                <button
                  onClick={handleCloseAllPopups}
                  className="w-full flex items-center gap-2 px-4 py-2 hover:bg-gray-50 transition-colors text-sm font-medium text-gray-700 hover:text-gray-900 border-b border-gray-200"
                  title={`Close all ${openPopupsCount} facility popups`}
                >
                  <svg 
                    className="w-4 h-4" 
                    fill="none" 
                    stroke="currentColor" 
                    viewBox="0 0 24 24" 
                    xmlns="http://www.w3.org/2000/svg"
                  >
                    <path 
                      strokeLinecap="round" 
                      strokeLinejoin="round" 
                      strokeWidth="2" 
                      d="M6 18L18 6M6 6l12 12"
                    />
                  </svg>
                  Close All ({openPopupsCount})
                </button>
                
                <div className="p-3 bg-gray-50 min-w-[200px]">
                  <div className="text-xs font-medium text-gray-600 mb-2">Open Facility Popups:</div>
                  <div className="space-y-1">
                    {Object.entries(facilityBreakdown).map(([facilityType, count]) => (
                      <div key={facilityType} className="flex justify-between items-center text-sm">
                        <span className="text-gray-700">{getFacilityTypeName(facilityType)}</span>
                        <span className="font-medium text-gray-900 bg-white px-2 py-1 rounded text-xs">{count}</span>
                      </div>
                    ))}
                  </div>
                  {Object.keys(facilityBreakdown).length === 0 && (
                    <div className="text-sm text-gray-500 italic">Loading breakdown...</div>
                  )}
                </div>
              </div>
              
              {user?.id && (
                <div className="bg-white border border-gray-300 rounded-lg shadow-lg overflow-hidden">
                  <button
                    onClick={handleSaveAllPopups}
                    disabled={saveAllLoading}
                    className={`w-full flex items-center gap-2 px-4 py-2 transition-colors text-sm font-medium ${
                      saveAllLoading
                        ? 'bg-gray-100 text-gray-500 cursor-not-allowed'
                        : allFacilitiesSaved 
                          ? 'bg-red-50 hover:bg-red-100 text-red-700 hover:text-red-900 border-red-200' 
                          : 'hover:bg-blue-50 text-blue-700 hover:text-blue-900'
                    }`}
                    title={saveAllLoading 
                      ? 'Processing...'
                      : allFacilitiesSaved 
                        ? `Remove all ${openPopupsCount} facilities from your saved locations`
                        : `Save all ${openPopupsCount} facility popups to your saved locations`
                    }
                  >
                    {saveAllLoading ? (
                      <svg 
                        className="w-4 h-4 animate-spin" 
                        fill="none" 
                        viewBox="0 0 24 24"
                      >
                        <circle 
                          className="opacity-25" 
                          cx="12" 
                          cy="12" 
                          r="10" 
                          stroke="currentColor" 
                          strokeWidth="4"
                        />
                        <path 
                          className="opacity-75" 
                          fill="currentColor" 
                          d="M4 12a8 8 0 018-8V0C5.373 0 0 5.373 0 12h4zm2 5.291A7.962 7.962 0 014 12H0c0 3.042 1.135 5.824 3 7.938l3-2.647z"
                        />
                      </svg>
                    ) : allFacilitiesSaved ? (
                      <svg 
                        className="w-4 h-4" 
                        fill="currentColor" 
                        stroke="currentColor" 
                        viewBox="0 0 24 24" 
                        xmlns="http://www.w3.org/2000/svg"
                      >
                        <path 
                          strokeLinecap="round" 
                          strokeLinejoin="round" 
                          strokeWidth="2" 
                          d="M19 7l-.867 12.142A2 2 0 0116.138 21H7.862a2 2 0 01-1.995-1.858L5 7m5 4v6m4-6v6m1-10V4a1 1 0 00-1-1h-4a1 1 0 00-1 1v3M4 7h16"
                        />
                      </svg>
                    ) : (
                      <svg 
                        className="w-4 h-4" 
                        fill={allFacilitiesSaved ? "currentColor" : "none"} 
                        stroke="currentColor" 
                        viewBox="0 0 24 24" 
                        xmlns="http://www.w3.org/2000/svg"
                      >
                        <path 
                          strokeLinecap="round" 
                          strokeLinejoin="round" 
                          strokeWidth="2" 
                          d="M5 5a2 2 0 012-2h10a2 2 0 012 2v16l-7-3.5L5 21V5z"
                        />
                      </svg>
                    )}
                    {allFacilitiesSaved 
                      ? `Unsave All (${openPopupsCount})`
                      : `Save All (${openPopupsCount})`
                    }
                  </button>
                </div>
              )}
            </div>
          )}
          END_POPUP_CODE_PRESERVED */}

          {/* Data Layers and Rankings Container - Bottom Left */}
          <div className="absolute bottom-4 left-4 z-40 flex gap-4">
            {/* Data Layers Panel */}
            <DataLayers 
              className="w-64"
              onHeatmapToggle={handleHeatmapToggle}
              onHeatmapDataSelect={handleHeatmapDataSelect}
              onHeatmapClear={handleHeatmapClear}
              heatmapVisible={heatmapVisible}
              selectedVariableName={selectedVariableName}
              heatmapMinValue={heatmapMinValue}
              heatmapMaxValue={heatmapMaxValue}
              isExpanded={dataLayersExpanded}
              onExpandedChange={setDataLayersExpanded}
              heatmapDataType={heatmapDataType}
              onHeatmapLoadingComplete={handleHeatmapLoadingComplete}
            />

            {/* Top/Bottom Rankings Panel - Next to Data Layers */}
            <TopBottomPanel
              rankedData={rankedData}
              isVisible={topBottomPanelVisible}
              onToggle={handleTopBottomPanelToggle}
              onRegionClick={handleRegionClick}
            />
          </div>

          {/* Facility Table - Modal */}
          <FacilityTable
            facilities={selectedFacilities}
            onFacilityDetails={navigateToFacilityDetails}
            onSaveFacility={async (facility) => {
              if (!user?.id) {
                alert('Please sign in to save facilities');
                return { success: false, error: 'User not signed in' };
              }

              try {
                // Import the required functions
                const { isSearchSaved, saveSearchToSavedSearches, deleteSavedSearch } = await import('../../lib/savedSearches');
                const { createBrowserSupabaseClient } = await import('../../lib/supabase');
                
                // Check if facility is already saved
                const isAlreadySaved = await isSearchSaved(user.id, facility.Service_Name);
                
                if (isAlreadySaved) {
                  // Unsave operation
                  try {
                    // Find the saved search ID by searching for it
                    const supabase = createBrowserSupabaseClient();
                    const { data: savedSearch, error: findError } = await supabase
                      .from('saved_searches')
                      .select('id')
                      .eq('user_id', user.id)
                      .or(`search_term.eq.${facility.Service_Name},search_display_name.eq.${facility.Service_Name}`)
                      .limit(1)
                      .single();

                    if (findError || !savedSearch) {
                      throw new Error('Could not find saved facility to remove');
                    }

                    // Delete the saved search
                    const result = await deleteSavedSearch(user.id, savedSearch.id);
                    
                    if (result.success) {
                      // Refresh saved searches
                      handleSavedSearchAdded();
                      
                      console.log(`✅ Removed from saved: ${facility.Service_Name}`);
                      return { success: true, isSaved: false };
                    } else {
                      throw new Error(result.error || 'Failed to remove facility');
                    }
                  } catch (error) {
                    console.error('Error removing facility:', error);
                    alert('An error occurred while removing the facility');
                    return { success: false, error: 'Failed to remove facility' };
                  }
                } else {
                  // Save operation
                  try {
                    // Create location data for the facility
                    const facilityLocationData = {
                      id: `facility-${facility.Service_Name.replace(/[^a-zA-Z0-9]/g, '-').toLowerCase()}-${facility.Longitude}-${facility.Latitude}`,
                      name: facility.Service_Name,
                      area: `${facility.Physical_State}${facility.Physical_Post_Code ? ' ' + facility.Physical_Post_Code : ''}`,
                      type: 'facility' as const,
                      state: facility.Physical_State,
                      center: [facility.Longitude, facility.Latitude] as [number, number],
                      bounds: undefined, // Facilities don't have bounds
                      address: facility.Physical_Address,
                      careType: facility.Care_Type,
                      facilityType: facility.facilityType
                    };

                    // Save the facility
                    const result = await saveSearchToSavedSearches(
                      user.id,
                      facility.Service_Name,
                      facilityLocationData,
                      'facility'
                    );

                    if (result.success) {
                      // Refresh saved searches
                      handleSavedSearchAdded();
                      
                      console.log(`✅ Saved: ${facility.Service_Name}`);
                      return { success: true, isSaved: true };
                    } else {
                      // Handle different error types
                      if (result.atLimit) {
                        alert('You have reached the maximum of 100 saved locations. Please delete some locations first.');
                        return { success: false, error: 'Save limit reached' };
                      } else if (result.error?.includes('already saved')) {
                        alert('This facility is already saved to your locations.');
                        return { success: false, error: 'Already saved' };
                      } else {
                        alert(result.error || 'Failed to save facility');
                        return { success: false, error: result.error || 'Failed to save facility' };
                      }
                    }
                  } catch (error) {
                    console.error('Error saving facility:', error);
                    alert('An error occurred while saving the facility');
                    return { success: false, error: 'Failed to save facility' };
                  }
                }
              } catch (error) {
                console.error('Error with save operation:', error);
                alert('An error occurred while processing the save operation');
                return { success: false, error: 'Save operation failed' };
              }
            }}
            onClose={() => {
              setTableVisible(false);
              setSelectedFacilities([]);
            }}
            isVisible={tableVisible}
            userId={user?.id}
            isLoading={tableLoading}
            markerGroup={selectedFacilities.length > 1 ? 'marker location' : undefined}
          />

          {/* Map Container - Full screen now */}
          <div className="absolute inset-0">
            <MapLoadingCoordinator 
              onLoadingComplete={handleLoadingComplete}
              mapRef={mapRef}
            >
              <AustralianMap
                ref={mapRef}
                className="w-full h-full"
                facilityTypes={bulkSelectionTypes}
                selectedGeoLayer={selectedGeoLayer}
                selectedMapStyle={selectedMapStyle}
                mapNavigation={mapNavigation}
                onHighlightFeature={handleHighlightFeature}
                onClearSearchResult={handleClearSearchResult}
                userId={user?.id}
                onSavedSearchAdded={handleSavedSearchAdded}
                heatmapVisible={heatmapVisible}
                heatmapDataType={heatmapDataType}
                heatmapCategory={heatmapCategory}
                heatmapSubcategory={heatmapSubcategory}
                onHeatmapMinMaxCalculated={handleHeatmapMinMaxCalculated}
                onRankedDataCalculated={handleRankedDataCalculated}
                onFacilityDetailsClick={navigateToFacilityDetails}
                loadingComplete={loadingComplete}
                onFacilityTableSelection={handleFacilityTableSelection}
                radiusType={radiusType}
                bulkSelectionTypes={bulkSelectionTypes}
                onHeatmapRenderComplete={() => {
                  console.log('🎉 Maps Page: Heatmap render complete, calling DataLayers callback');
                  // ✅ FIXED: Add safety check and async execution to prevent setState during render
                  if (heatmapCompletionCallback) {
                    setTimeout(() => {
                      heatmapCompletionCallback();
                      setHeatmapCompletionCallback(null);
                    }, 0);
                  }
                }}
              />
            </MapLoadingCoordinator>
<<<<<<< HEAD
            

=======
>>>>>>> 5e4350e1

          </div>
        </main>
      </div>

      {/* Facility Details Modal */}
      <FacilityDetailsModal
        facility={selectedFacility}
        isOpen={facilityModalOpen}
        onClose={closeFacilityModal}
      />
    </div>
  );
} <|MERGE_RESOLUTION|>--- conflicted
+++ resolved
@@ -101,15 +101,7 @@
   type RadiusType = 'off' | 'urban' | 'suburban' | 'rural';
   const [radiusType, setRadiusType] = useState<RadiusType>('urban');
 
-<<<<<<< HEAD
-  // ✅ NEW: Facility loading spinner state
-  const [facilitySpinnerVisible, setFacilitySpinnerVisible] = useState(false);
-  
-  // ✅ NEW: Track initial load completion to prevent spinner during page load
-  const [initialLoadComplete, setInitialLoadComplete] = useState(false);
-=======
-
->>>>>>> 5e4350e1
+
 
   // Radius distance mapping
   const getRadiusDistance = (type: RadiusType): number => {
@@ -818,32 +810,7 @@
     // Panel will only show when user manually toggles it or expands data layers
   }, []);
 
-<<<<<<< HEAD
-  // ✅ NEW: Handle facility loading state changes for spinner
-  const handleFacilityLoadingChange = useCallback((isLoading: boolean) => {
-    console.log('🔄 SPINNER DEBUG: Loading state changed:', isLoading, 'initialLoadComplete:', initialLoadComplete);
-    
-    // Only show spinner if initial load is complete (prevent showing during page load)
-    if (!initialLoadComplete) {
-      console.log('🔄 SPINNER DEBUG: Skipping spinner - initial load not complete');
-      return;
-    }
-    
-    if (isLoading) {
-      // Show spinner immediately
-      console.log('🔄 SPINNER DEBUG: Showing spinner for user-initiated change');
-      setFacilitySpinnerVisible(true);
-    } else {
-      // Keep spinner visible for 6 seconds to match facility loading time
-      setTimeout(() => {
-        console.log('🔄 SPINNER DEBUG: Hiding spinner after 6s delay');
-        setFacilitySpinnerVisible(false);
-      }, 6000);
-    }
-  }, [initialLoadComplete]);
-=======
-
->>>>>>> 5e4350e1
+
 
   const handleTopBottomPanelToggle = useCallback(() => {
     const newVisible = !topBottomPanelVisible;
@@ -1071,10 +1038,6 @@
   const handleLoadingComplete = useCallback(() => {
     console.log('🎉 Maps Page: Loading sequence completed, enabling interactive features');
     setLoadingComplete(true);
-    
-    // ✅ NEW: Mark initial load as complete - now spinner can show for user actions
-    console.log('🔄 SPINNER DEBUG: Initial load complete - spinner now enabled for user actions');
-    setInitialLoadComplete(true);
   }, []);
 
   // ✅ NEW: Handle heatmap loading completion - stores callback to be called by LayerManager
@@ -1178,14 +1141,6 @@
                 >
                   <BarChart3 className="h-5 w-5 text-gray-600" />
                   <span className="text-sm font-medium text-gray-900">Facility Selection</span>
-                  
-                  {/* ✅ NEW: Inline facility loading spinner */}
-                  {facilitySpinnerVisible && (
-                    <FacilityLoadingSpinner 
-                      visible={facilitySpinnerVisible}
-                      message="Updating..."
-                    />
-                  )}
                   
                   {facilityCountExpanded ? (
                     <ChevronUp className="h-4 w-4 text-gray-400 ml-auto" />
@@ -1759,11 +1714,6 @@
                 }}
               />
             </MapLoadingCoordinator>
-<<<<<<< HEAD
-            
-
-=======
->>>>>>> 5e4350e1
 
           </div>
         </main>
