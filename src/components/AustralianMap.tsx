--- conflicted
+++ resolved
@@ -2149,11 +2149,6 @@
     const updateFacilities = async () => {
       console.log('🏥 AustralianMap: Starting coordinated facility update');
       setFacilityLoading(true);
-<<<<<<< HEAD
-      console.log('🔄 SPINNER DEBUG: Calling onFacilityLoadingChange(true)');
-      onFacilityLoadingChange?.(true);
-=======
->>>>>>> 5e4350e1
       
       try {
         // Clear existing markers
@@ -2192,11 +2187,6 @@
         }
       } finally {
         setFacilityLoading(false);
-<<<<<<< HEAD
-        console.log('🔄 SPINNER DEBUG: Calling onFacilityLoadingChange(false)');
-        onFacilityLoadingChange?.(false);
-=======
->>>>>>> 5e4350e1
       }
     };
     
